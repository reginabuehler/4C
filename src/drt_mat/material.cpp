--- conflicted
+++ resolved
@@ -886,13 +886,10 @@
     case INPAR::MAT::mes_coupSVK:
     case INPAR::MAT::mfi_lin_scalar_aniso:
     case INPAR::MAT::mfi_lin_scalar_iso:
-<<<<<<< HEAD
+    case INPAR::MAT::mix_rule_base:
+    case INPAR::MAT::mix_elasthyper:
     case INPAR::MAT::mfi_poly_scalar_aniso:
     case INPAR::MAT::mfi_poly_scalar_iso:
-=======
-    case INPAR::MAT::mix_rule_base:
-    case INPAR::MAT::mix_elasthyper:
->>>>>>> 7e399866
     {
       return Teuchos::null;
     }
